﻿using System;
using System.Collections;
using System.Data;
using System.Data.Common;
using System.Globalization;
using System.Text;
using System.Threading;
using System.Threading.Tasks;
using MySql.Data.Serialization;

namespace MySql.Data.MySqlClient
{
	public sealed class MySqlDataReader : DbDataReader
	{
		public override bool NextResult()
		{
			return NextResultAsync(CancellationToken.None).GetAwaiter().GetResult();
		}

		public override async Task<bool> NextResultAsync(CancellationToken cancellationToken)
		{
			VerifyNotDisposed();

			while (m_state == State.ReadingRows || m_state == State.ReadResultSetHeader)
				await ReadAsync(cancellationToken).ConfigureAwait(false);

			var oldState = m_state;
			Reset();
			m_state = State.NoMoreData;
			if (oldState == State.NoMoreData)
				return false;
			if (oldState != State.HasMoreData)
				throw new InvalidOperationException("Invalid state: {0}".FormatInvariant(oldState));

<<<<<<< HEAD
			Reset();
			await ReadResultSetHeaderAsync(cancellationToken).ConfigureAwait(false);
=======
			await ReadResultSetHeader(cancellationToken).ConfigureAwait(false);
>>>>>>> 4d5951bc
			return true;
		}

		public override bool Read()
		{
			VerifyNotDisposed();
			return ReadAsync(CancellationToken.None).GetAwaiter().GetResult();
		}

		public override Task<bool> ReadAsync(CancellationToken cancellationToken)
		{
			VerifyNotDisposed();

			// if we've already read past the end of this resultset, Read returns false
			if (m_state == State.HasMoreData || m_state == State.NoMoreData)
				return s_falseTask;

			if (m_state != State.AlreadyReadFirstRow)
			{
				var payloadTask = m_session.ReceiveReplyAsync(cancellationToken);
				if (payloadTask.IsCompletedSuccessfully)
					return ReadAsyncRemainder(payloadTask.Result) ? s_trueTask : s_falseTask;
				return ReadAsyncAwaited(payloadTask.AsTask());
			}

			m_state = State.ReadingRows;
			return s_trueTask;
		}

		private async Task<bool> ReadAsyncAwaited(Task<PayloadData> payloadTask)
		{
			var payload = await payloadTask.ConfigureAwait(false);
			return ReadAsyncRemainder(payload);
		}

		private bool ReadAsyncRemainder(PayloadData payload)
		{
			if (payload.HeaderByte == EofPayload.Signature)
			{
				var eof = EofPayload.Create(payload);
				m_state = eof.ServerStatus.HasFlag(ServerStatus.MoreResultsExist) ? State.HasMoreData : State.NoMoreData;
				return false;
			}

			var reader = new ByteArrayReader(payload.ArraySegment);
			for (var column = 0; column < m_dataOffsets.Length; column++)
			{
				var length = checked((int) ReadFieldLength(reader));
				m_dataLengths[column] = length == -1 ? 0 : length;
				m_dataOffsets[column] = length == -1 ? -1 : reader.Offset;
				reader.Offset += m_dataLengths[column];
			}

			m_currentRow = payload.ArraySegment.Array;

			m_state = State.ReadingRows;
			return true;
		}

		public override bool IsClosed => m_command == null;

		public override int RecordsAffected => m_recordsAffected;

		public override bool GetBoolean(int ordinal)
		{
			return (bool) GetValue(ordinal);
		}

		public sbyte GetSByte(int ordinal)
		{
			return (sbyte) GetValue(ordinal);
		}

		public override byte GetByte(int ordinal)
		{
			return (byte) GetValue(ordinal);
		}

		public override long GetBytes(int ordinal, long dataOffset, byte[] buffer, int bufferOffset, int length)
		{
			VerifyRead();

			if (m_dataOffsets[ordinal] == -1)
				throw new InvalidCastException("Column is NULL.");

			var column = m_columnDefinitions[ordinal];
			var columnType = column.ColumnType;
			if (!column.ColumnFlags.HasFlag(ColumnFlags.Binary) ||
				(columnType != ColumnType.String && columnType != ColumnType.VarString && columnType != ColumnType.TinyBlob &&
				columnType != ColumnType.Blob && columnType != ColumnType.MediumBlob && columnType != ColumnType.LongBlob))
			{
				throw new InvalidCastException("Can't convert {0} to bytes.".FormatInvariant(columnType));
			}

			if (buffer == null)
			{
				// this isn't required by the DbDataReader.GetBytes API documentation, but is what mysql-connector-net does
				// (as does SqlDataReader: http://msdn.microsoft.com/en-us/library/system.data.sqlclient.sqldatareader.getbytes.aspx)
				return m_dataLengths[ordinal];
			}

			if (bufferOffset + length > buffer.Length)
				throw new ArgumentException("bufferOffset + length cannot exceed buffer.Length", nameof(length));

			int lengthToCopy = Math.Min(m_dataLengths[ordinal] - (int) dataOffset, length);
			Buffer.BlockCopy(m_currentRow, checked((int) (m_dataOffsets[ordinal] + dataOffset)), buffer, bufferOffset, lengthToCopy);
			return lengthToCopy;
		}

		public override char GetChar(int ordinal)
		{
			return (char) GetValue(ordinal);
		}

		public override long GetChars(int ordinal, long dataOffset, char[] buffer, int bufferOffset, int length)
		{
			throw new NotImplementedException();
		}

		public override Guid GetGuid(int ordinal)
		{
			return (Guid) GetValue(ordinal);
		}

		public override short GetInt16(int ordinal)
		{
			return (short) GetValue(ordinal);
		}

		public override int GetInt32(int ordinal)
		{
			object value = GetValue(ordinal);
			if (value is short)
				return (short) value;
			else if (value is long)
				return checked((int) (long) value);
			return (int) value;
		}

		public override long GetInt64(int ordinal)
		{
			object value = GetValue(ordinal);
			if (value is short)
				return (short) value;
			if (value is int)
				return (int) value;
			return (long) value;
		}

		public override DateTime GetDateTime(int ordinal)
		{
			return (DateTime) GetValue(ordinal);
		}

		public override string GetString(int ordinal)
		{
			return (string) GetValue(ordinal);
		}

		public override decimal GetDecimal(int ordinal)
		{
			return (decimal) GetValue(ordinal);
		}

		public override double GetDouble(int ordinal)
		{
			object value = GetValue(ordinal);
			if (value is float)
				return (float) value;
			return (double) value;
		}

		public override float GetFloat(int ordinal)
		{
			return (float) GetValue(ordinal);
		}

		public override string GetName(int ordinal)
		{
			if (m_columnDefinitions == null)
				throw new IndexOutOfRangeException("There is no current result set.");
			if (ordinal < 0 || ordinal > m_columnDefinitions.Length)
				throw new IndexOutOfRangeException("value must be between 0 and {0}".FormatInvariant(m_columnDefinitions.Length - 1));
			return m_columnDefinitions[ordinal].Name;
		}

		public override int GetValues(object[] values)
		{
			VerifyRead();
			int count = Math.Min(values.Length, m_columnDefinitions.Length);
			for (int i = 0; i < count; i++)
				values[i] = GetValue(i);
			return count;
		}

		public override bool IsDBNull(int ordinal)
		{
			VerifyRead();
			// TODO: Correct exception for invalid ordinal?
			return m_dataOffsets[ordinal] == -1;
		}

		public override int FieldCount
		{
			get
			{
				VerifyNotDisposed();
				return m_columnDefinitions.Length;
			}
		}

		public override object this[int ordinal] => GetValue(ordinal);

		public override object this[string name] => GetValue(GetOrdinal(name));

		public override bool HasRows
		{
			get
			{
				VerifyNotDisposed();
				if (m_state == State.ReadResultSetHeader)
				{
					if (Read())
					{
						m_state = State.AlreadyReadFirstRow;
						return true;
					}
					return false;
				}
				return m_state == State.ReadingRows;
			}
		}

		public override int GetOrdinal(string name)
		{
			VerifyHasResult();

			for (int column = 0; column < m_columnDefinitions.Length; column++)
			{
				if (m_columnDefinitions[column].Name.Equals(name, StringComparison.OrdinalIgnoreCase))
					return column;
			}

			// TODO: Correct exception
			throw new IndexOutOfRangeException("The column name '{0}' does not exist in the result set.".FormatInvariant(name));
		}

		public override string GetDataTypeName(int ordinal)
		{
			throw new NotImplementedException();
		}

		public override Type GetFieldType(int ordinal)
		{
			VerifyHasResult();
			if (ordinal < 0 || ordinal > m_columnDefinitions.Length)
				throw new ArgumentOutOfRangeException(nameof(ordinal), "value must be between 0 and {0}.".FormatInvariant(m_columnDefinitions.Length));

			var columnDefinition = m_columnDefinitions[ordinal];
			var isUnsigned = columnDefinition.ColumnFlags.HasFlag(ColumnFlags.Unsigned);
			switch (columnDefinition.ColumnType)
			{
			case ColumnType.Tiny:
				return columnDefinition.ColumnLength == 1 ? typeof(bool) :
					isUnsigned ? typeof(byte) : typeof(sbyte);

			case ColumnType.Int24:
			case ColumnType.Long:
				return isUnsigned ? typeof(uint) : typeof(int);

			case ColumnType.Longlong:
				return isUnsigned ? typeof(ulong) : typeof(long);

			case ColumnType.Bit:
				return typeof(ulong);

			case ColumnType.String:
				if (!Connection.OldGuids && columnDefinition.ColumnLength / SerializationUtility.GetBytesPerCharacter(columnDefinition.CharacterSet) == 36)
					return typeof(Guid);
				goto case ColumnType.VarString;

			case ColumnType.VarString:
			case ColumnType.TinyBlob:
			case ColumnType.Blob:
			case ColumnType.MediumBlob:
			case ColumnType.LongBlob:
				return columnDefinition.ColumnFlags.HasFlag(ColumnFlags.Binary) ?
					(Connection.OldGuids && columnDefinition.ColumnLength == 16 ? typeof(Guid) : typeof(byte[])) :
					typeof(string);

			case ColumnType.Short:
				return isUnsigned ? typeof(ushort) : typeof(short);

			case ColumnType.Date:
			case ColumnType.DateTime:
			case ColumnType.Timestamp:
				return typeof(DateTime);

			case ColumnType.Time:
				return typeof(TimeSpan);

			case ColumnType.Year:
				return typeof(int);

			case ColumnType.Float:
				return typeof(float);

			case ColumnType.Double:
				return typeof(double);

			case ColumnType.Decimal:
			case ColumnType.NewDecimal:
				return typeof(decimal);

			default:
				throw new NotImplementedException("GetFieldType for {0} is not implemented".FormatInvariant(columnDefinition.ColumnType));
			}
		}

		public override object GetValue(int ordinal)
		{
			VerifyRead();
			if (ordinal < 0 || ordinal > m_columnDefinitions.Length)
				throw new ArgumentOutOfRangeException(nameof(ordinal), "value must be between 0 and {0}.".FormatInvariant(m_columnDefinitions.Length));

			if (m_dataOffsets[ordinal] == -1)
				return DBNull.Value;

			var data = new ArraySegment<byte>(m_currentRow, m_dataOffsets[ordinal], m_dataLengths[ordinal]);
			var columnDefinition = m_columnDefinitions[ordinal];
			var isUnsigned = columnDefinition.ColumnFlags.HasFlag(ColumnFlags.Unsigned);
			switch (columnDefinition.ColumnType)
			{
			case ColumnType.Tiny:
				var value = int.Parse(Encoding.UTF8.GetString(data), CultureInfo.InvariantCulture);
				if (columnDefinition.ColumnLength == 1)
					return value != 0;
				return isUnsigned ? (object) (byte) value : (sbyte) value;

			case ColumnType.Int24:
			case ColumnType.Long:
				return isUnsigned ? (object) uint.Parse(Encoding.UTF8.GetString(data), CultureInfo.InvariantCulture) :
					int.Parse(Encoding.UTF8.GetString(data), CultureInfo.InvariantCulture);

			case ColumnType.Longlong:
				return isUnsigned ? (object) ulong.Parse(Encoding.UTF8.GetString(data), CultureInfo.InvariantCulture) :
					long.Parse(Encoding.UTF8.GetString(data), CultureInfo.InvariantCulture);

			case ColumnType.Bit:
				// BIT column is transmitted as MSB byte array
				ulong bitValue = 0;
				for (int i = 0; i < m_dataLengths[ordinal]; i++)
					bitValue = bitValue * 256 + m_currentRow[m_dataOffsets[ordinal] + i];
				return bitValue;

			case ColumnType.String:
				if (!Connection.OldGuids && columnDefinition.ColumnLength / SerializationUtility.GetBytesPerCharacter(columnDefinition.CharacterSet) == 36)
					return Guid.Parse(Encoding.UTF8.GetString(data));
				goto case ColumnType.VarString;

			case ColumnType.VarString:
			case ColumnType.VarChar:
			case ColumnType.TinyBlob:
			case ColumnType.Blob:
			case ColumnType.MediumBlob:
			case ColumnType.LongBlob:
				if (columnDefinition.CharacterSet == CharacterSet.Binary)
				{
					var result = new byte[m_dataLengths[ordinal]];
					Buffer.BlockCopy(m_currentRow, m_dataOffsets[ordinal], result, 0, result.Length);
					return Connection.OldGuids && columnDefinition.ColumnLength == 16 ? (object) new Guid(result) : result;
				}
				return Encoding.UTF8.GetString(data);

			case ColumnType.Short:
				return isUnsigned ? (object) ushort.Parse(Encoding.UTF8.GetString(data), CultureInfo.InvariantCulture) :
					short.Parse(Encoding.UTF8.GetString(data), CultureInfo.InvariantCulture);

			case ColumnType.Date:
			case ColumnType.DateTime:
			case ColumnType.Timestamp:
				return ParseDateTime(data);

			case ColumnType.Time:
				return ParseTimeSpan(data);

			case ColumnType.Year:
				return int.Parse(Encoding.UTF8.GetString(data), CultureInfo.InvariantCulture);

			case ColumnType.Float:
				return float.Parse(Encoding.UTF8.GetString(data), CultureInfo.InvariantCulture);

			case ColumnType.Double:
				return double.Parse(Encoding.UTF8.GetString(data), CultureInfo.InvariantCulture);

			case ColumnType.Decimal:
			case ColumnType.NewDecimal:
				return decimal.Parse(Encoding.UTF8.GetString(data), CultureInfo.InvariantCulture);

			default:
				throw new NotImplementedException("Reading {0} not implemented".FormatInvariant(columnDefinition.ColumnType));
			}
		}

		public override IEnumerator GetEnumerator()
		{
			throw new NotSupportedException();
		}

		public override int Depth
		{
			get { throw new NotSupportedException(); }
		}

		protected override DbDataReader GetDbDataReader(int ordinal)
		{
			throw new NotSupportedException();
		}

		public override int VisibleFieldCount => FieldCount;

#if NET45
		public override DataTable GetSchemaTable()
		{
			throw new NotSupportedException();
		}

		public override void Close()
		{
			DoClose();
		}
#endif

		protected override void Dispose(bool disposing)
		{
			try
			{
				if (disposing)
					DoClose();
			}
			finally
			{
				base.Dispose(disposing);
			}
		}

		private void DoClose()
		{
			while (NextResult())
			{
			}

			Reset();
			m_session = null;

			if (m_command != null)
			{
				var connection = m_command.Connection;
				connection.HasActiveReader = false;
				if (m_behavior.HasFlag(CommandBehavior.CloseConnection))
				{
					m_command.Dispose();
					connection.Close();
				}
				m_command = null;
			}
		}

		internal static async Task<MySqlDataReader> CreateAsync(MySqlCommand command, CommandBehavior behavior, CancellationToken cancellationToken)
		{
			var dataReader = new MySqlDataReader(command, behavior);
			await dataReader.ReadResultSetHeaderAsync(cancellationToken).ConfigureAwait(false);
			return dataReader;
		}

		internal DateTime ParseDateTime(ArraySegment<byte> value)
		{
			var parts = Encoding.UTF8.GetString(value).Split('-', ' ', ':', '.');

			var year = int.Parse(parts[0], CultureInfo.InvariantCulture);
			var month = int.Parse(parts[1], CultureInfo.InvariantCulture);
			var day = int.Parse(parts[2], CultureInfo.InvariantCulture);

			if (year == 0 && month == 0 && day == 0)
			{
				if (Connection.ConvertZeroDateTime)
					return DateTime.MinValue;
				throw new InvalidCastException("Unable to convert MySQL date/time to System.DateTime.");
			}

			if (parts.Length == 3)
				return new DateTime(year, month, day);

			var hour = int.Parse(parts[3], CultureInfo.InvariantCulture);
			var minute = int.Parse(parts[4], CultureInfo.InvariantCulture);
			var second = int.Parse(parts[5], CultureInfo.InvariantCulture);
			if (parts.Length == 6)
				return new DateTime(year, month, day, hour, minute, second);

			var microseconds = int.Parse(parts[6] + new string('0', 6 - parts[6].Length), CultureInfo.InvariantCulture);
			return new DateTime(year, month, day, hour, minute, second, microseconds / 1000).AddTicks(microseconds % 1000 * 10);
		}

		internal static TimeSpan ParseTimeSpan(ArraySegment<byte> value)
		{
			var parts = Encoding.UTF8.GetString(value).Split(':', '.');

			var hours = int.Parse(parts[0], CultureInfo.InvariantCulture);
			var minutes = int.Parse(parts[1], CultureInfo.InvariantCulture);
			if (hours < 0)
				minutes = -minutes;
			var seconds = int.Parse(parts[2], CultureInfo.InvariantCulture);
			if (hours < 0)
				seconds = -seconds;
			if (parts.Length == 3)
				return new TimeSpan(hours, minutes, seconds);

			var microseconds = int.Parse(parts[3] + new string('0', 6 - parts[3].Length), CultureInfo.InvariantCulture);
			if (hours < 0)
				microseconds = -microseconds;
			return new TimeSpan(0, hours, minutes, seconds, microseconds / 1000) + TimeSpan.FromTicks(microseconds % 1000 * 10);
		}

		private MySqlDataReader(MySqlCommand command, CommandBehavior behavior)
		{
			m_command = command;
			m_session = Connection.Session;
			m_behavior = behavior;
		}

		private MySqlConnection Connection => m_command.Connection;

		private async Task ReadResultSetHeaderAsync(CancellationToken cancellationToken)
		{
			while (true)
			{
				var payload = await m_session.ReceiveReplyAsync(cancellationToken).ConfigureAwait(false);

				var firstByte = payload.HeaderByte;
				if (firstByte == OkPayload.Signature)
				{
					var ok = OkPayload.Create(payload);
					m_recordsAffected += ok.AffectedRowCount;
					m_command.LastInsertedId = ok.LastInsertId;
					m_columnDefinitions = null;
					m_state = ok.ServerStatus.HasFlag(ServerStatus.MoreResultsExist) ? State.HasMoreData : State.NoMoreData;
					if (m_state == State.NoMoreData)
						break;
				}
				else if (firstByte == 0xFB)
				{
					throw new NotSupportedException("Don't support LOCAL_INFILE_Request");
				}
				else
				{
					var reader = new ByteArrayReader(payload.ArraySegment);
					var columnCount = (int) reader.ReadLengthEncodedInteger();
					m_columnDefinitions = new ColumnDefinitionPayload[columnCount];
					m_dataOffsets = new int[columnCount];
					m_dataLengths = new int[columnCount];

					for (var column = 0; column < m_columnDefinitions.Length; column++)
					{
						payload = await m_session.ReceiveReplyAsync(cancellationToken).ConfigureAwait(false);
						m_columnDefinitions[column] = ColumnDefinitionPayload.Create(payload);
					}

					payload = await m_session.ReceiveReplyAsync(cancellationToken).ConfigureAwait(false);
					EofPayload.Create(payload);

					m_command.LastInsertedId = -1;
					m_state = State.ReadResultSetHeader;
					break;
				}
			}
		}

		private void Reset()
		{
			m_columnDefinitions = null;
			m_dataOffsets = null;
			m_dataLengths = null;
			m_state = State.None;
		}

		private void VerifyHasResult()
		{
			VerifyNotDisposed();
			if (m_state != State.ReadResultSetHeader && m_state != State.ReadingRows)
				throw new InvalidOperationException("There is no current result set.");
		}

		private void VerifyRead()
		{
			VerifyHasResult();
			if (m_state != State.ReadingRows)
				throw new InvalidOperationException("Read must be called first.");
		}

		private void VerifyNotDisposed()
		{
			if (m_command == null)
				throw new ObjectDisposedException(GetType().Name);
		}

		private static long ReadFieldLength(ByteArrayReader reader)
		{
			var leadByte = reader.ReadByte();
			switch (leadByte)
			{
			case 0xFB:
				return -1;
			case 0xFC:
				return reader.ReadFixedLengthUInt32(2);
			case 0xFD:
				return reader.ReadFixedLengthUInt32(3);
			case 0xFE:
				return checked((long) reader.ReadFixedLengthUInt64(8));
			default:
				return leadByte;
			}
		}

		private enum State
		{
			None,
			ReadResultSetHeader,
			AlreadyReadFirstRow,
			ReadingRows,
			HasMoreData,
			NoMoreData,
		}

		static readonly Task<bool> s_falseTask = Task.FromResult(false);
		static readonly Task<bool> s_trueTask = Task.FromResult(true);

		MySqlCommand m_command;
		MySqlSession m_session;
		State m_state;
		readonly CommandBehavior m_behavior;
		int m_recordsAffected;
		ColumnDefinitionPayload[] m_columnDefinitions;
		int[] m_dataOffsets;
		int[] m_dataLengths;
		byte[] m_currentRow;
	}
}<|MERGE_RESOLUTION|>--- conflicted
+++ resolved
@@ -32,12 +32,7 @@
 			if (oldState != State.HasMoreData)
 				throw new InvalidOperationException("Invalid state: {0}".FormatInvariant(oldState));
 
-<<<<<<< HEAD
-			Reset();
 			await ReadResultSetHeaderAsync(cancellationToken).ConfigureAwait(false);
-=======
-			await ReadResultSetHeader(cancellationToken).ConfigureAwait(false);
->>>>>>> 4d5951bc
 			return true;
 		}
 
